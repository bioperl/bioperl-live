--- conflicted
+++ resolved
@@ -93,17 +93,16 @@
 
 sub print_tree { print shift->ascii(@_) }
 sub ascii { shift->root->ascii(@_) }
-
-<<<<<<< HEAD
-sub to_string { shift->as_text(@_) }
-sub to_newick { shift->to_newick(@_) }
-=======
+sub as_text { shift->root->as_text(@_) }
+sub to_string { shift->root->as_text(@_) }
+sub to_newick { shift->root->to_newick(@_) }
+sub newick { shift->root->to_newick(@_) }
+
 sub translate_ids { shift->root->translate_ids(@_) }
 
 sub remove_internal_node_labels{ shift->root->remove_internal_node_labels(@_) }
 
 sub contract_linear_paths { shift->root->contract_linear_paths(@_) }
->>>>>>> 96dd62c5
 
 sub get_lineage_nodes {
     my $self = shift;
@@ -563,63 +562,6 @@
     }
 }
 
-<<<<<<< HEAD
-=======
-=head2 as_text
-
- Title   : as_text
- Usage   : my $tree_as_string = $tree->as_text($format)
- Function: Returns the tree as a string representation in the 
-           desired format (currently 'newick', 'nhx', or 
-           'tabtree')
- Returns : String, the tree as expressed in the desired format
- Args    : String, format type as specified by Bio::TreeIO
- Note    : This method loads the Bio::TreeIO::$format module
-           on the fly, and commandeers the _write_tree_Helper
-           routine therein to create the tree string. 
-
-=cut
-
-sub as_text {
-    my $self = shift;
-    my $format = shift;
-    my $params_input = shift || {};
-
-    $format = 'nhx' unless (defined $format);
-
-    my $iomod = "Bio::TreeIO::$format";
-    $self->_load_module($iomod);
-
-    my $string = '';
-    open(my $fh,">",\$string) or die ("Couldn't open $string as file: $!\n");
-    my $test = $iomod->new(-format=>$format,-fh=>$fh);
-
-    $test->set_params($params_input);
-    $test->write_tree($self);
-    close($fh);
-    return $string;
-}
-
-sub to_string { shift->as_text(@_) }
-
-
-=head2 to_newick
-
- Title   : to_newick
- Usage   : $tree->to_newick()
- Function: Convenience method to return the Newick representation of a string
- Returns : Newick string
- Args    : none
-
-=cut
-sub to_newick {
-    my $self = shift;
-    return $self->as_text('newick');
-}
-
-sub newick { shift->to_newick(@_) }
-
->>>>>>> 96dd62c5
 =head2 to_file
 
  Title   : to_file
