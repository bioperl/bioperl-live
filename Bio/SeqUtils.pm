--- conflicted
+++ resolved
@@ -190,26 +190,67 @@
 use warnings;
 use Scalar::Util qw(blessed);
 use parent qw(Bio::Root::Root);
+
 # new inherited from RootI
 
 our %ONECODE = (
-    'Ala' => 'A', 'Asx' => 'B', 'Cys' => 'C', 'Asp' => 'D',
-    'Glu' => 'E', 'Phe' => 'F', 'Gly' => 'G', 'His' => 'H',
-    'Ile' => 'I', 'Lys' => 'K', 'Leu' => 'L', 'Met' => 'M',
-    'Asn' => 'N', 'Pro' => 'P', 'Gln' => 'Q', 'Arg' => 'R',
-    'Ser' => 'S', 'Thr' => 'T', 'Val' => 'V', 'Trp' => 'W',
-    'Xaa' => 'X', 'Tyr' => 'Y', 'Glx' => 'Z', 'Ter' => '*',
-    'Sec' => 'U', 'Pyl' => 'O', 'Xle' => 'J'
+    'Ala' => 'A',
+    'Asx' => 'B',
+    'Cys' => 'C',
+    'Asp' => 'D',
+    'Glu' => 'E',
+    'Phe' => 'F',
+    'Gly' => 'G',
+    'His' => 'H',
+    'Ile' => 'I',
+    'Lys' => 'K',
+    'Leu' => 'L',
+    'Met' => 'M',
+    'Asn' => 'N',
+    'Pro' => 'P',
+    'Gln' => 'Q',
+    'Arg' => 'R',
+    'Ser' => 'S',
+    'Thr' => 'T',
+    'Val' => 'V',
+    'Trp' => 'W',
+    'Xaa' => 'X',
+    'Tyr' => 'Y',
+    'Glx' => 'Z',
+    'Ter' => '*',
+    'Sec' => 'U',
+    'Pyl' => 'O',
+    'Xle' => 'J'
 );
 
 our %THREECODE = (
-    'A' => 'Ala','B' => 'Asx', 'C' => 'Cys', 'D' => 'Asp',
-    'E' => 'Glu', 'F' => 'Phe', 'G' => 'Gly', 'H' => 'His',
-    'I' => 'Ile', 'K' => 'Lys', 'L' => 'Leu', 'M' => 'Met',
-    'N' => 'Asn', 'P' => 'Pro', 'Q' => 'Gln', 'R' => 'Arg',
-    'S' => 'Ser', 'T' => 'Thr', 'V' => 'Val', 'W' => 'Trp',
-    'Y' => 'Tyr', 'Z' => 'Glx', 'X' => 'Xaa', '*' => 'Ter',
-    'U' => 'Sec', 'O' => 'Pyl', 'J' => 'Xle'
+    'A' => 'Ala',
+    'B' => 'Asx',
+    'C' => 'Cys',
+    'D' => 'Asp',
+    'E' => 'Glu',
+    'F' => 'Phe',
+    'G' => 'Gly',
+    'H' => 'His',
+    'I' => 'Ile',
+    'K' => 'Lys',
+    'L' => 'Leu',
+    'M' => 'Met',
+    'N' => 'Asn',
+    'P' => 'Pro',
+    'Q' => 'Gln',
+    'R' => 'Arg',
+    'S' => 'Ser',
+    'T' => 'Thr',
+    'V' => 'Val',
+    'W' => 'Trp',
+    'Y' => 'Tyr',
+    'Z' => 'Glx',
+    'X' => 'Xaa',
+    '*' => 'Ter',
+    'U' => 'Sec',
+    'O' => 'Pyl',
+    'J' => 'Xle'
 );
 
 =head2 seq3
@@ -231,25 +272,26 @@
 =cut
 
 sub seq3 {
-    my ($self, $seq, $stop, $sep ) = @_;
-
-    $seq->isa('Bio::PrimarySeqI') ||
-        $self->throw('Not a Bio::PrimarySeqI object but [$self]');
-    $seq->alphabet eq 'protein' ||
-        $self->throw('Not a protein sequence');
-
-    if (defined $stop) {
-        length $stop != 1 and $self->throw('One character stop needed, not [$stop]');
+    my ( $self, $seq, $stop, $sep ) = @_;
+
+    $seq->isa('Bio::PrimarySeqI')
+      || $self->throw('Not a Bio::PrimarySeqI object but [$self]');
+    $seq->alphabet eq 'protein'
+      || $self->throw('Not a protein sequence');
+
+    if ( defined $stop ) {
+        length $stop != 1
+          and $self->throw('One character stop needed, not [$stop]');
         $THREECODE{$stop} = "Ter";
     }
     $sep ||= '';
 
     my $aa3s;
-    foreach my $aa  (split //, uc $seq->seq) {
-        $THREECODE{$aa} and $aa3s .= $THREECODE{$aa}. $sep, next;
-        $aa3s .= 'Xaa'. $sep;
-    }
-    $sep and substr($aa3s, -(length $sep), length $sep) = '' ;
+    foreach my $aa ( split //, uc $seq->seq ) {
+        $THREECODE{$aa} and $aa3s .= $THREECODE{$aa} . $sep, next;
+        $aa3s .= 'Xaa' . $sep;
+    }
+    $sep and substr( $aa3s, -( length $sep ), length $sep ) = '';
     return $aa3s;
 }
 
@@ -273,27 +315,29 @@
 =cut
 
 sub seq3in {
-    my ($self, $seq, $string, $stop, $unknown) = @_;
-
-    $seq->isa('Bio::PrimarySeqI') ||
-        $self->throw("Not a Bio::PrimarySeqI object but [$self]");
-    $seq->alphabet eq 'protein' ||
-        $self->throw('Not a protein sequence');
-
-    if (defined $stop) {
-        length $stop != 1 and $self->throw("One character stop needed, not [$stop]");
+    my ( $self, $seq, $string, $stop, $unknown ) = @_;
+
+    $seq->isa('Bio::PrimarySeqI')
+      || $self->throw("Not a Bio::PrimarySeqI object but [$self]");
+    $seq->alphabet eq 'protein'
+      || $self->throw('Not a protein sequence');
+
+    if ( defined $stop ) {
+        length $stop != 1
+          and $self->throw("One character stop needed, not [$stop]");
         $ONECODE{'Ter'} = $stop;
     }
-    if (defined $unknown) {
-        length $unknown != 1 and $self->throw("One character stop needed, not [$unknown]");
+    if ( defined $unknown ) {
+        length $unknown != 1
+          and $self->throw("One character stop needed, not [$unknown]");
         $ONECODE{'Xaa'} = $unknown;
     }
 
-    my ($aas, $aa3);
-    my $length = (length $string) - 2;
-    for (my $i = 0 ; $i < $length ; $i += 3)  {
-        $aa3 = substr($string, $i, 3);
-        $aa3 = ucfirst(lc($aa3));
+    my ( $aas, $aa3 );
+    my $length = ( length $string ) - 2;
+    for ( my $i = 0 ; $i < $length ; $i += 3 ) {
+        $aa3 = substr( $string, $i, 3 );
+        $aa3 = ucfirst( lc($aa3) );
         $ONECODE{$aa3} and $aas .= $ONECODE{$aa3}, next;
         $aas .= $ONECODE{'Xaa'};
     }
@@ -314,17 +358,21 @@
 =cut
 
 sub translate_3frames {
-    my ($self, $seq, @args ) = @_;
-
-    $self->throw('Object [$seq] '. 'of class ['. ref($seq).  ']  can not be translated.')
-    unless $seq->can('translate');
-
-    my ($stop, $unknown, $frame, $tableid, $fullCDS, $throw) = @args;
+    my ( $self, $seq, @args ) = @_;
+
+    $self->throw( 'Object [$seq] '
+          . 'of class ['
+          . ref($seq)
+          . ']  can not be translated.' )
+      unless $seq->can('translate');
+
+    my ( $stop, $unknown, $frame, $tableid, $fullCDS, $throw ) = @args;
     my @seqs;
     my $f = 0;
-    while ($f != 3) {
-        my $translation = $seq->translate($stop, $unknown,$f,$tableid, $fullCDS, $throw );
-        $translation->id($seq->id. "-". $f. "F");
+    while ( $f != 3 ) {
+        my $translation =
+          $seq->translate( $stop, $unknown, $f, $tableid, $fullCDS, $throw );
+        $translation->id( $seq->id . "-" . $f . "F" );
         push @seqs, $translation;
         $f++;
     }
@@ -346,10 +394,10 @@
 =cut
 
 sub translate_6frames {
-    my ($self, $seq, @args ) = @_;
-
-    my @seqs = $self->translate_3frames($seq, @args);
-    my @seqs2 = $self->translate_3frames($seq->revcom, @args);
+    my ( $self, $seq, @args ) = @_;
+
+    my @seqs  = $self->translate_3frames( $seq,         @args );
+    my @seqs2 = $self->translate_3frames( $seq->revcom, @args );
     foreach my $seq2 (@seqs2) {
         my ($tmp) = $seq2->id;
         $tmp =~ s/F$/R/g;
@@ -357,7 +405,6 @@
     }
     return @seqs, @seqs2;
 }
-
 
 =head2 valid_aa
 
@@ -373,34 +420,36 @@
 
 =cut
 
-sub valid_aa{
-    my ($self,$code) = @_;
-
-    if( ! $code ) {
+sub valid_aa {
+    my ( $self, $code ) = @_;
+
+    if ( !$code ) {
         my @codes;
         foreach my $c ( sort values %ONECODE ) {
             push @codes, $c unless ( $c =~ /[BZX\*]/ );
         }
-        push @codes, qw(B Z X *); # so they are in correct order ?
+        push @codes, qw(B Z X *);    # so they are in correct order ?
         return @codes;
     }
-    elsif( $code == 1 ) {
+    elsif ( $code == 1 ) {
         my @codes;
         foreach my $c ( sort keys %ONECODE ) {
             push @codes, $c unless ( $c =~ /(Asx|Glx|Xaa|Ter)/ );
         }
-        push @codes, ('Asx', 'Glx', 'Xaa', 'Ter' );
+        push @codes, ( 'Asx', 'Glx', 'Xaa', 'Ter' );
         return @codes;
     }
-    elsif( $code == 2 ) {
+    elsif ( $code == 2 ) {
         my %codes = %ONECODE;
         foreach my $c ( keys %ONECODE ) {
             my $aa = $ONECODE{$c};
             $codes{$aa} = $c;
         }
         return %codes;
-    } else {
-        $self->warn("unrecognized code in ".ref($self)." method valid_aa()");
+    }
+    else {
+        $self->warn(
+            "unrecognized code in " . ref($self) . " method valid_aa()" );
         return ();
     }
 }
@@ -426,18 +475,22 @@
 =cut
 
 sub mutate {
-    my ($self, $seq, @mutations ) = @_;
-
-    $self->throw('Object [$seq] '. 'of class ['. ref($seq).
-                 '] should be a Bio::PrimarySeqI ')
-    unless $seq->isa('Bio::PrimarySeqI');
-    $self->throw('Object [$mutations[0]] '. 'of class ['. ref($mutations[0]).
-                 '] should be a Bio::LiveSeq::Mutation')
-    unless $mutations[0]->isa('Bio::LiveSeq::Mutation');
+    my ( $self, $seq, @mutations ) = @_;
+
+    $self->throw( 'Object [$seq] '
+          . 'of class ['
+          . ref($seq)
+          . '] should be a Bio::PrimarySeqI ' )
+      unless $seq->isa('Bio::PrimarySeqI');
+    $self->throw( 'Object [$mutations[0]] '
+          . 'of class ['
+          . ref( $mutations[0] )
+          . '] should be a Bio::LiveSeq::Mutation' )
+      unless $mutations[0]->isa('Bio::LiveSeq::Mutation');
 
     foreach my $mutation (@mutations) {
         $self->throw('Attempting to mutate sequence beyond its length')
-            unless $mutation->pos - 1 <= $seq->length;
+          unless $mutation->pos - 1 <= $seq->length;
 
         my $string = $seq->seq;
         substr $string, $mutation->pos - 1, $mutation->len, $mutation->seq;
@@ -445,7 +498,6 @@
     }
     1;
 }
-
 
 =head2 cat
 
@@ -465,47 +517,56 @@
 =cut
 
 sub cat {
-    my ($self, $seq, @seqs) = @_;
-    $self->throw('Object [$seq] '. 'of class ['. ref($seq).
-                 '] should be a Bio::PrimarySeqI ')
-        unless $seq->isa('Bio::PrimarySeqI');
-
+    my ( $self, $seq, @seqs ) = @_;
+    $self->throw( 'Object [$seq] '
+          . 'of class ['
+          . ref($seq)
+          . '] should be a Bio::PrimarySeqI ' )
+      unless $seq->isa('Bio::PrimarySeqI');
 
     for my $catseq (@seqs) {
-        $self->throw('Object [$catseq] '. 'of class ['. ref($catseq).
-                     '] should be a Bio::PrimarySeqI ')
-            unless $catseq->isa('Bio::PrimarySeqI');
-
-        $self->throw('Trying to concatenate sequences with different alphabets: '.
-                     $seq->display_id. '('. $seq->alphabet. ') and '. $catseq->display_id.
-                     '('. $catseq->alphabet. ')')
-            unless $catseq->alphabet eq $seq->alphabet;
-
-
-        my $length=$seq->length;
-        $seq->seq($seq->seq.$catseq->seq);
+        $self->throw( 'Object [$catseq] '
+              . 'of class ['
+              . ref($catseq)
+              . '] should be a Bio::PrimarySeqI ' )
+          unless $catseq->isa('Bio::PrimarySeqI');
+
+        $self->throw(
+                'Trying to concatenate sequences with different alphabets: '
+              . $seq->display_id . '('
+              . $seq->alphabet
+              . ') and '
+              . $catseq->display_id . '('
+              . $catseq->alphabet
+              . ')' )
+          unless $catseq->alphabet eq $seq->alphabet;
+
+        my $length = $seq->length;
+        $seq->seq( $seq->seq . $catseq->seq );
 
         # move annotations
-        if ($seq->isa("Bio::AnnotatableI") and $catseq->isa("Bio::AnnotatableI")) {
+        if (    $seq->isa("Bio::AnnotatableI")
+            and $catseq->isa("Bio::AnnotatableI") )
+        {
             foreach my $key ( $catseq->annotation->get_all_annotation_keys() ) {
 
-                foreach my $value ( $catseq->annotation->get_Annotations($key) ) {
-                    $seq->annotation->add_Annotation($key, $value);
+                foreach my $value ( $catseq->annotation->get_Annotations($key) )
+                {
+                    $seq->annotation->add_Annotation( $key, $value );
                 }
             }
         }
 
         # move SeqFeatures
-        if ( $seq->isa('Bio::SeqI') and $catseq->isa('Bio::SeqI')) {
-            for my $feat ($catseq->get_SeqFeatures) {
-                $seq->add_SeqFeature($self->_coord_adjust($feat, $length));
+        if ( $seq->isa('Bio::SeqI') and $catseq->isa('Bio::SeqI') ) {
+            for my $feat ( $catseq->get_SeqFeatures ) {
+                $seq->add_SeqFeature( $self->_coord_adjust( $feat, $length ) );
             }
         }
 
     }
     1;
 }
-
 
 =head2 trunc_with_features
 
@@ -520,30 +581,37 @@
 
 =cut
 
-sub trunc_with_features{
+sub trunc_with_features {
     use Bio::Range;
-    my ($self,$seq,$start,$end) = @_;
-    $self->throw('Object [$seq] '. 'of class ['. ref($seq).
-                 '] should be a Bio::SeqI ')
-    unless $seq->isa('Bio::SeqI');
-    my $trunc=$seq->trunc($start, $end);
-    my $truncrange=Bio::Range->new(-start=>$start, -end=>$end, -strand=>0);
+    my ( $self, $seq, $start, $end ) = @_;
+    $self->throw( 'Object [$seq] '
+          . 'of class ['
+          . ref($seq)
+          . '] should be a Bio::SeqI ' )
+      unless $seq->isa('Bio::SeqI');
+    my $trunc = $seq->trunc( $start, $end );
+    my $truncrange =
+      Bio::Range->new( -start => $start, -end => $end, -strand => 0 );
+
     # move annotations
     foreach my $key ( $seq->annotation->get_all_annotation_keys() ) {
         foreach my $value ( $seq->annotation->get_Annotations($key) ) {
-            $trunc->annotation->add_Annotation($key, $value);
+            $trunc->annotation->add_Annotation( $key, $value );
         }
     }
 
     # move features
-    foreach ( grep
-              { $_=$self->_coord_adjust($_, 1-$start, $end+1-$start) if $_->overlaps($truncrange) }
-              $seq->get_SeqFeatures ) {
-        $trunc->add_SeqFeature($_);   
+    foreach (
+        grep {
+            $_ = $self->_coord_adjust( $_, 1 - $start, $end + 1 - $start )
+              if $_->overlaps($truncrange)
+        } $seq->get_SeqFeatures
+      )
+    {
+        $trunc->add_SeqFeature($_);
     }
     return $trunc;
 }
-
 
 =head2 delete
  
@@ -568,61 +636,65 @@
 
 =cut
 
-sub delete{
+sub delete {
     my $self = shift;
-    my ( $seq, $left, $right, $opts_ref) = @_ ;
-    $self->throw( 'was expecting 3-4 paramters but got '.@_) unless @_ == 3 || @_ == 4;
-
-    $self->throw( 'Object of class ['
-                 . ref($seq)
-                 . '] should be a Bio::PrimarySeqI ' )
-        unless blessed ($seq) && $seq->isa('Bio::PrimarySeqI');
+    my ( $seq, $left, $right, $opts_ref ) = @_;
+    $self->throw( 'was expecting 3-4 paramters but got ' . @_ )
+      unless @_ == 3 || @_ == 4;
+
+    $self->throw(
+        'Object of class [' . ref($seq) . '] should be a Bio::PrimarySeqI ' )
+      unless blessed($seq) && $seq->isa('Bio::PrimarySeqI');
 
     $self->throw("Left coordinate ($left) must be >= 1") if $left < 1;
-    if ($right > $seq->length ){
-        $self->throw("Right coordinate ($right) must be less than "
-                     . 'sequence length ('. $seq->length .')');
+    if ( $right > $seq->length ) {
+        $self->throw( "Right coordinate ($right) must be less than "
+              . 'sequence length ('
+              . $seq->length
+              . ')' );
     }
 
     # piece together the sequence string of the remaining fragments
-    my $left_seq = $seq->subseq( 1, $left - 1) ;
-    my $right_seq = $seq->subseq( $right + 1, $seq->length);
-    if (!$left_seq || !$right_seq ){
-        $self->throw('could not assemble sequences. At least one of the fragments is empty');
-    }
-    my $seq_str =  $left_seq . $right_seq;
+    my $left_seq  = $seq->subseq( 1,          $left - 1 );
+    my $right_seq = $seq->subseq( $right + 1, $seq->length );
+    if ( !$left_seq || !$right_seq ) {
+        $self->throw(
+'could not assemble sequences. At least one of the fragments is empty'
+        );
+    }
+    my $seq_str = $left_seq . $right_seq;
 
     # create the new seq object with the same class as the recipient
     # or (if requested), make a clone of the existing object. In the
     # latter case we need to remove sequence features from the cloned
     # object instead of copying them
     my $product;
-    if ($opts_ref->{clone_obj}){
+    if ( $opts_ref->{clone_obj} ) {
         $product = $self->_new_seq_via_clone( $seq, $seq_str );
-    } else {
-        $product = $self->_new_seq_from_old( $seq, { seq  => $seq_str } );
+    }
+    else {
+        $product = $self->_new_seq_from_old( $seq, { seq => $seq_str } );
     }
 
     # move sequence features
     if ( $product->isa('Bio::SeqI') && $seq->isa('Bio::SeqI') ) {
         for my $feat ( $seq->get_SeqFeatures ) {
             my $adjfeat = $self->_coord_adjust_deletion( $feat, $left, $right );
-            $product->add_SeqFeature( $adjfeat ) if $adjfeat;
-        }
-    }
-
+            $product->add_SeqFeature($adjfeat) if $adjfeat;
+        }
+    }
 
     # add a feature to annotatde the deletion
     my $deletion_feature = Bio::SeqFeature::Generic->new(
-                -primary_tag => 'misc_feature',
-                -tag => {note => 'deletion of ' . ( $right - $left + 1 ) .'bp'},
-                -location => Bio::Location::Simple->new(
-                                                -start => $left - 1,
-                                                -end   => $left,
-                                                -location_type => 'IN-BETWEEN'
-                                                )
-                );
-    $product->add_SeqFeature( $deletion_feature );
+        -primary_tag => 'misc_feature',
+        -tag      => { note => 'deletion of ' . ( $right - $left + 1 ) . 'bp' },
+        -location => Bio::Location::Simple->new(
+            -start         => $left - 1,
+            -end           => $left,
+            -location_type => 'IN-BETWEEN'
+        )
+    );
+    $product->add_SeqFeature($deletion_feature);
     return $product;
 }
 
@@ -653,77 +725,90 @@
 
 =cut
 
-sub insert{
+sub insert {
     my $self = shift;
-    my ( $recipient, $fragment, $insert_pos, $opts_ref) = @_ ;
-    $self->throw( 'was expecting 3-4 paramters but got '.@_) unless @_ == 3 || @_ == 4;
+    my ( $recipient, $fragment, $insert_pos, $opts_ref ) = @_;
+    $self->throw( 'was expecting 3-4 paramters but got ' . @_ )
+      unless @_ == 3 || @_ == 4;
 
     $self->throw( 'Recipient object of class ['
-                  . ref($recipient)
-                  . '] should be a Bio::PrimarySeqI ' )
-        unless blessed ($recipient) && $recipient->isa('Bio::PrimarySeqI');
+          . ref($recipient)
+          . '] should be a Bio::PrimarySeqI ' )
+      unless blessed($recipient) && $recipient->isa('Bio::PrimarySeqI');
 
     $self->throw( 'Fragment object of class ['
-                  . ref($fragment)
-                  . '] should be a Bio::PrimarySeqI ' )
-        unless blessed ($fragment) && $fragment->isa('Bio::PrimarySeqI');
+          . ref($fragment)
+          . '] should be a Bio::PrimarySeqI ' )
+      unless blessed($fragment) && $fragment->isa('Bio::PrimarySeqI');
 
     $self->throw( 'Can\'t concatenate sequences with different alphabets: '
-                  . 'recipient is '.$recipient->alphabet
-                  . ' and fragment is '. $fragment->alphabet )
-        unless  $recipient->alphabet eq $fragment->alphabet;
-
-    if ($insert_pos < 0 or $insert_pos > $recipient->length ){
-        $self->throw("insertion position ($insert_pos) must be between 0 and "
-                    . 'recipient sequence length ('. $recipient->length .')');
-    }
-
-    if ($fragment->can('is_circular') && $fragment->is_circular){
+          . 'recipient is '
+          . $recipient->alphabet
+          . ' and fragment is '
+          . $fragment->alphabet )
+      unless $recipient->alphabet eq $fragment->alphabet;
+
+    if ( $insert_pos < 0 or $insert_pos > $recipient->length ) {
+        $self->throw( "insertion position ($insert_pos) must be between 0 and "
+              . 'recipient sequence length ('
+              . $recipient->length
+              . ')' );
+    }
+
+    if ( $fragment->can('is_circular') && $fragment->is_circular ) {
         $self->throw('Can\'t insert circular fragments');
     }
 
-    if ( !$recipient->seq ){
-        $self->throw('Recipient has no sequence, can not insert into this object');
-    }
-
-    # construct raw sequence of the new molecule 
-    my $left_seq = $insert_pos > 0  
-                    ? $recipient->subseq( 1, $insert_pos )
-                    : '';
+    if ( !$recipient->seq ) {
+        $self->throw(
+            'Recipient has no sequence, can not insert into this object');
+    }
+
+    # construct raw sequence of the new molecule
+    my $left_seq =
+        $insert_pos > 0
+      ? $recipient->subseq( 1, $insert_pos )
+      : '';
     my $mid_seq = $fragment->seq;
-    my $right_seq = $insert_pos < $recipient->length 
-                    ? $recipient->subseq( $insert_pos + 1, $recipient->length)
-                    : '';
-    my $seq_str =  $left_seq . $mid_seq . $right_seq;
+    my $right_seq =
+        $insert_pos < $recipient->length
+      ? $recipient->subseq( $insert_pos + 1, $recipient->length )
+      : '';
+    my $seq_str = $left_seq . $mid_seq . $right_seq;
 
     # create the new seq object with the same class as the recipient
     # or (if requested), make a clone of the existing object. In the
     # latter case we need to remove sequence features from the cloned
     # object instead of copying them
     my $product;
-    if ($opts_ref->{clone_obj}){
+    if ( $opts_ref->{clone_obj} ) {
         $product = $self->_new_seq_via_clone( $recipient, $seq_str );
-    } else {
+    }
+    else {
         my @desc;
-        push @desc, 'Inserted fragment: '.$fragment->desc if defined $fragment->desc;
-        push @desc, 'Recipient: '.$recipient->desc if defined $recipient->desc;
-        $product = $self->_new_seq_from_old( 
+        push @desc, 'Inserted fragment: ' . $fragment->desc
+          if defined $fragment->desc;
+        push @desc, 'Recipient: ' . $recipient->desc
+          if defined $recipient->desc;
+        $product = $self->_new_seq_from_old(
             $recipient,
             {
                 seq              => $seq_str,
                 display_id       => $recipient->display_id,
                 accession_number => $recipient->accession_number || '',
                 alphabet         => $recipient->alphabet,
-                desc             => join('; ', @desc), 
+                desc             => join( '; ', @desc ),
                 verbose          => $recipient->verbose || $fragment->verbose,
                 is_circular      => $recipient->is_circular || 0,
             }
-            );
-
-    } # if clone_obj
+        );
+
+    }    # if clone_obj
 
     # move annotations from fragment to product
-    if ( $product->isa("Bio::AnnotatableI") && $fragment->isa("Bio::AnnotatableI") ) {
+    if (   $product->isa("Bio::AnnotatableI")
+        && $fragment->isa("Bio::AnnotatableI") )
+    {
         foreach my $key ( $fragment->annotation->get_all_annotation_keys ) {
             foreach my $value ( $fragment->annotation->get_Annotations($key) ) {
                 $product->annotation->add_Annotation( $key, $value );
@@ -733,17 +818,21 @@
 
     # move sequence features to product with adjusted coordinates
     if ( $product->isa('Bio::SeqI') ) {
+
         # for the fragment, just shift the features to new position
         if ( $fragment->isa('Bio::SeqI') ) {
             for my $feat ( $fragment->get_SeqFeatures ) {
-                my $adjfeat = $self->_coord_adjust( $feat, $insert_pos ) ;
-                $product->add_SeqFeature( $adjfeat ) if $adjfeat ;
+                my $adjfeat = $self->_coord_adjust( $feat, $insert_pos );
+                $product->add_SeqFeature($adjfeat) if $adjfeat;
             }
         }
-        # for recipient, shift and modify features according to insertion. 
+
+        # for recipient, shift and modify features according to insertion.
         if ( $recipient->isa('Bio::SeqI') ) {
             for my $feat ( $recipient->get_SeqFeatures ) {
-                my $adjfeat = $self->_coord_adjust_insertion( $feat, $insert_pos, $fragment->length );
+                my $adjfeat =
+                  $self->_coord_adjust_insertion( $feat, $insert_pos,
+                    $fragment->length );
                 $product->add_SeqFeature($adjfeat) if $adjfeat;
             }
         }
@@ -751,12 +840,12 @@
 
     # add a feature to annotate the insertion
     my $insertion_feature = Bio::SeqFeature::Generic->new(
-            -start => $insert_pos + 1, 
-            -end   => $insert_pos + $fragment->length,
-            -primary_tag => 'misc_feature',
-            -tag => {note => 'inserted fragment'},
-            );
-    $product->add_SeqFeature( $insertion_feature );
+        -start       => $insert_pos + 1,
+        -end         => $insert_pos + $fragment->length,
+        -primary_tag => 'misc_feature',
+        -tag         => { note => 'inserted fragment' },
+    );
+    $product->add_SeqFeature($insertion_feature);
 
     return $product;
 }
@@ -810,16 +899,19 @@
 
 sub ligate {
     my $self = shift;
-    my ($recipient, $fragment, $left, $right, $flip, $clone_obj ) =  $self->_rearrange(
-        [qw(RECIPIENT FRAGMENT LEFT RIGHT FLIP CLONE_OBJ )],@_);
+    my ( $recipient, $fragment, $left, $right, $flip, $clone_obj ) =
+      $self->_rearrange( [qw(RECIPIENT FRAGMENT LEFT RIGHT FLIP CLONE_OBJ )],
+        @_ );
     $self->throw("missing required parameter 'recipient'") unless $recipient;
-    $self->throw("missing required parameter 'fragment'") unless $fragment;
-    $self->throw("missing required parameter 'left'") unless defined $left;
+    $self->throw("missing required parameter 'fragment'")  unless $fragment;
+    $self->throw("missing required parameter 'left'")      unless defined $left;
 
     $right ||= $left + 1;
 
-    $self->throw("Fragment must be a Bio::PrimarySeqI compliant object but it is a ".
-        ref($fragment)) unless blessed($fragment) && $fragment->isa('Bio::PrimarySeqI');
+    $self->throw(
+        "Fragment must be a Bio::PrimarySeqI compliant object but it is a "
+          . ref($fragment) )
+      unless blessed($fragment) && $fragment->isa('Bio::PrimarySeqI');
 
     $fragment = $self->revcom_with_features($fragment) if $flip;
 
@@ -827,24 +919,25 @@
     $opts_ref->{clone_obj} = 1 if $clone_obj;
 
     # clone in two steps: first delete between the insertion sites,
-    # then insert the fragment. Step 1 is skipped if insert positions 
+    # then insert the fragment. Step 1 is skipped if insert positions
     # are adjacent (no deletion)
-    my ($product1, $product2) ;
-    eval { 
-        if ($right == $left + 1){ 
-            $product1 = $recipient ; 
-        } else {
-            $product1 = $self->delete($recipient, $left + 1, $right - 1, $opts_ref ) ;
+    my ( $product1, $product2 );
+    eval {
+        if ( $right == $left + 1 ) {
+            $product1 = $recipient;
+        }
+        else {
+            $product1 =
+              $self->delete( $recipient, $left + 1, $right - 1, $opts_ref );
         }
     };
-    $self->throw("Failed in step 1 (cut recipient): ".$@) if $@;
+    $self->throw( "Failed in step 1 (cut recipient): " . $@ ) if $@;
     eval { $product2 = $self->insert( $product1, $fragment, $left, $opts_ref ) };
-    $self->throw("Failed in step 2 (insert fragment): ".$@) if $@;
+    $self->throw( "Failed in step 2 (insert fragment): " . $@ ) if $@;
 
     return $product2;
 
 }
-
 
 =head2 _coord_adjust_deletion
  
@@ -868,174 +961,140 @@
 =cut
 
 sub _coord_adjust_deletion {
-    my ($self, $feat, $left, $right)=@_;
-
-    $self->throw('object [$feat] '. 'of class ['. ref($feat)
-                . '] should be a Bio::SeqFeatureI ')
-        unless $feat->isa('Bio::SeqFeatureI');
+    my ( $self, $feat, $left, $right ) = @_;
+
+    $self->throw( 'object [$feat] '
+          . 'of class ['
+          . ref($feat)
+          . '] should be a Bio::SeqFeatureI ' )
+      unless $feat->isa('Bio::SeqFeatureI');
     $self->throw('missing coordinates: need a left and a right position')
-        unless defined $left && defined $right;
-
-    if ($left > $right){
-        if ($feat->can('is_circular') && $feat->is_circular){
+      unless defined $left && defined $right;
+
+    if ( $left > $right ) {
+        if ( $feat->can('is_circular') && $feat->is_circular ) {
+
             # todo handle circular molecules
-            $self->throw('can not yet handle deletions in circular molecules if deletion spans origin');
-        } else { 
-            $self->throw("left coordinate ($left) must be less than right ($right)"
-                        . " but it was greater");
-        }
-    }
-<<<<<<< HEAD
-=======
-  }
-
-  my $deletion = Bio::Location::Simple->new(
-    -start  => $left,
-    -end    => $right,
-  );
-  my $del_length = $right - $left + 1;
-
-  my @adjsubfeat;
-  for my $subfeat ($feat->get_SeqFeatures) {
-    my $adjsubfeat = $self->_coord_adjust_deletion($subfeat, $left, $right);
-    push @adjsubfeat, $adjsubfeat if $adjsubfeat;
-  }
-
-  my @loc;
-  my $note;
-  for ($feat->location->each_Location) {
-    next if $deletion->contains( $_ ); # this location will be deleted;
-    my $strand = $_->strand;
-    my $type = $_->location_type;
-    my $start = $_->start;
-    my $start_type = $_->can('start_pos_type') ? $_->start_pos_type : undef;
-    my $end = $_->end;
-    my $end_type = $_->can('end_pos_type') ? $_->end_pos_type : undef;
-    my @newcoords=();
-    if ($start < $deletion->start && $end > $deletion->end){ # split the feature
-      @newcoords = (
-        [ $start, ($deletion->start - 1), $start_type, $end_type ],
-        [ ($deletion->start ), $end - $del_length, $start_type, $end_type ]
-      );
-      $note = $del_length . 'bp internal deletion between pos '
-        . ($deletion->start - 1) . ' and ' . $deletion->start;
-    } elsif ($_->start < $deletion->start && $_->end >= $deletion->start ){ # truncate feature end
-      @newcoords = ([$start, ($deletion->start - 1), $start_type, $end_type ]);
-      $note = ($end - $deletion->start + 1). 'bp deleted from feature ';
-      if ($feat->strand){
-        $note .= $feat->strand == 1 ? "3' " : "5' ";
-      }
-      $note .= 'end'
-    } elsif ($_->start <= $deletion->end && $_->end > $deletion->end ){ # truncate feature start and shift end
-      @newcoords = ([($deletion->start), $end - $del_length, $start_type, $end_type]);
-      $note = ( $deletion->end - $start + 1) . 'bp deleted from feature ';
-      if ($feat->strand){
-        $note .= $feat->strand == 1 ? "5' end" : "3' end";
-      } else {
-        $note .= 'start';
-      }
-    } elsif ($start >= $deletion->end){ # just shift entire location
-      @newcoords = ([$start - $del_length, $end - $del_length, $start_type, $end_type ]);
-    } else { # not affected by deletion
-      @newcoords = ( [$start, $end, $start_type, $end_type ]);
-    } 
-
-    # if we have no coordinates, we return nothing
-    # the feature is deleted
-    return unless @newcoords;
-
-    my @subloc = $self->_location_objects_from_coordinate_list(
-      \@newcoords,
-      $strand,
-      $type
+            $self->throw(
+'can not yet handle deletions in circular molecules if deletion spans origin'
+            );
+        }
+        else {
+            $self->throw(
+                    "left coordinate ($left) must be less than right ($right)"
+                  . " but it was greater" );
+        }
+    }
+    my $deletion = Bio::Location::Simple->new(
+        -start => $left,
+        -end   => $right,
     );
->>>>>>> f5ded591
-
-    my $deletion = Bio::Location::Simple->new(
-                                              -start  => $left,
-                                              -end    => $right,
-                                              );
     my $del_length = $right - $left + 1;
 
     my @adjsubfeat;
-    for my $subfeat ($feat->get_SeqFeatures) {
-        my $adjsubfeat = $self->_coord_adjust_deletion($subfeat, $left, $right);
+    for my $subfeat ( $feat->get_SeqFeatures ) {
+        my $adjsubfeat =
+          $self->_coord_adjust_deletion( $subfeat, $left, $right );
         push @adjsubfeat, $adjsubfeat if $adjsubfeat;
     }
 
     my @loc;
     my $note;
-    for ($feat->location->each_Location) {
-        next if $deletion->contains( $_ ); # this location will be deleted;
-        my $strand = $_->strand;
-        my $type = $_->location_type;
-        my $start = $_->start;
+    for ( $feat->location->each_Location ) {
+        next if $deletion->contains($_);    # this location will be deleted;
+        my $strand     = $_->strand;
+        my $type       = $_->location_type;
+        my $start      = $_->start;
         my $start_type = $_->can('start_pos_type') ? $_->start_pos_type : undef;
-        my $end = $_->end;
-        my $end_type = $_->can('end_pos_type') ? $_->end_pos_type : undef;
-        my @newcoords=();
-        if ($_->start < $deletion->start && $_->end > $deletion->end){ # split the feature
+        my $end        = $_->end;
+        my $end_type   = $_->can('end_pos_type') ? $_->end_pos_type : undef;
+        my @newcoords  = ();
+        if ( $start < $deletion->start && $end > $deletion->end )
+        {                                   # split the feature
             @newcoords = (
-                [ $start, ($deletion->start - 1), $start_type, $end_type ],
-                [ ($deletion->start ), $end - $del_length, $start_type, $end_type ]
+                [ $start, ( $deletion->start - 1 ), $start_type, $end_type ],
+                [
+                    ( $deletion->start ), $end - $del_length,
+                    $start_type,          $end_type
+                ]
             );
-            $note = $del_length . 'bp internal deletion between pos '
-                    . ($deletion->start - 1) . ' and ' . $deletion->start;
-        } elsif ($_->contains( $deletion->start )){ # truncate feature end
-            @newcoords = ([$start, ($deletion->start - 1), $start_type, $end_type ]);
-            $note = ($end - $deletion->start + 1). 'bp deleted from feature ';
-            if ($feat->strand){
+            $note =
+                $del_length
+              . 'bp internal deletion between pos '
+              . ( $deletion->start - 1 ) . ' and '
+              . $deletion->start;
+        }
+        elsif ( $_->start < $deletion->start && $_->end >= $deletion->start )
+        {    # truncate feature end
+            @newcoords =
+              ( [ $start, ( $deletion->start - 1 ), $start_type, $end_type ] );
+            $note =
+              ( $end - $deletion->start + 1 ) . 'bp deleted from feature ';
+            if ( $feat->strand ) {
                 $note .= $feat->strand == 1 ? "3' " : "5' ";
             }
-            $note .= 'end'
-        } elsif ($_->contains( $deletion->end )){ # truncate feature start and shift end
-            @newcoords = ([($deletion->start), $end - $del_length, $start_type, $end_type]);
-            $note = ( $deletion->end - $start + 1) . 'bp deleted from feature ';
-            if ($feat->strand){
+            $note .= 'end';
+        }
+        elsif ( $_->start <= $deletion->end && $_->end > $deletion->end )
+        {    # truncate feature start and shift end
+            @newcoords = (
+                [
+                    ( $deletion->start ), $end - $del_length,
+                    $start_type,          $end_type
+                ]
+            );
+            $note =
+              ( $deletion->end - $start + 1 ) . 'bp deleted from feature ';
+            if ( $feat->strand ) {
                 $note .= $feat->strand == 1 ? "5' end" : "3' end";
-            } else {
+            }
+            else {
                 $note .= 'start';
             }
-        } elsif ($start >= $deletion->end){ # just shift entire location
-            @newcoords = ([$start - $del_length, $end - $del_length, $start_type, $end_type ]);
-        } else { # not affected by deletion
-            @newcoords = ( [$start, $end, $start_type, $end_type ]);
+        }
+        elsif ( $start >= $deletion->end ) {    # just shift entire location
+            @newcoords = (
+                [
+                    $start - $del_length, $end - $del_length,
+                    $start_type,          $end_type
+                ]
+            );
+        }
+        else {                                  # not affected by deletion
+            @newcoords = ( [ $start, $end, $start_type, $end_type ] );
         }
 
         # if we have no coordinates, we return nothing
         # the feature is deleted
         return unless @newcoords;
 
-        my @subloc = $self->_location_objects_from_coordinate_list(
-            \@newcoords,
-            $strand,
-            $type
-        );
-
-        # put together final location which could be a split now
-        push @loc, $self->_single_loc_object_from_collection( @subloc );
-    } # each location
+        my @subloc =
+          $self->_location_objects_from_coordinate_list( \@newcoords, $strand,
+            $type );
+        push @loc, $self->_single_loc_object_from_collection(@subloc);
+    }    # each location
 
     # create new feature based on original one and move annotation across
-    my $newfeat=Bio::SeqFeature::Generic->new(-primary=>$feat->primary_tag);
+    my $newfeat =
+      Bio::SeqFeature::Generic->new( -primary => $feat->primary_tag );
     foreach my $key ( $feat->annotation->get_all_annotation_keys() ) {
         foreach my $value ( $feat->annotation->get_Annotations($key) ) {
-            $newfeat->annotation->add_Annotation($key, $value);
+            $newfeat->annotation->add_Annotation( $key, $value );
         }
     }
     foreach my $key ( $feat->get_all_tags() ) {
-        $newfeat->add_tag_value($key, $feat->get_tag_values($key));
+        $newfeat->add_tag_value( $key, $feat->get_tag_values($key) );
     }
 
     # If we have a note about the deleted bases, add it
-    if ($note){
-        $newfeat->add_tag_value('note',$note);
-    }
-
-    # set modified location(s) for the new feature and 
+    if ($note) {
+        $newfeat->add_tag_value( 'note', $note );
+    }
+
+    # set modified location(s) for the new feature and
     # add its subfeatures if any
-    my $loc = $self->_single_loc_object_from_collection( @loc );
-    $loc ? $newfeat->location( $loc ) : return ;
+    my $loc = $self->_single_loc_object_from_collection(@loc);
+    $loc ? $newfeat->location($loc) : return;
     $newfeat->add_SeqFeature($_) for @adjsubfeat;
 
     return $newfeat;
@@ -1064,78 +1123,96 @@
 =cut
 
 sub _coord_adjust_insertion {
-    my ($self, $feat, $insert_pos, $insert_len)=@_;
-
-    $self->throw('object [$feat] '. 'of class ['. ref($feat)
-        . '] should be a Bio::SeqFeatureI ')
-        unless $feat->isa('Bio::SeqFeatureI');
+    my ( $self, $feat, $insert_pos, $insert_len ) = @_;
+
+    $self->throw( 'object [$feat] '
+          . 'of class ['
+          . ref($feat)
+          . '] should be a Bio::SeqFeatureI ' )
+      unless $feat->isa('Bio::SeqFeatureI');
     $self->throw('missing insert position') unless defined $insert_pos;
-    $self->throw('missing insert length') unless defined $insert_len;
+    $self->throw('missing insert length')   unless defined $insert_len;
 
     my @adjsubfeat;
-    for my $subfeat ($feat->get_SeqFeatures) {
-        push @adjsubfeat, $self->_coord_adjust_insertion($subfeat, $insert_pos, $insert_len);
+    for my $subfeat ( $feat->get_SeqFeatures ) {
+        push @adjsubfeat,
+          $self->_coord_adjust_insertion( $subfeat, $insert_pos, $insert_len );
     }
 
     my @loc;
     my $note;
-    for ($feat->location->each_Location) {
+    for ( $feat->location->each_Location ) {
+
         # loose IN-BETWEEN features at the insertion site
-        next if ($_->location_type eq 'IN-BETWEEN' && $_->start == $insert_pos );
-        my $strand = $_->strand;
-        my $type = $_->location_type;
-        my $start = $_->start;
+        next
+          if ( $_->location_type eq 'IN-BETWEEN' && $_->start == $insert_pos );
+        my $strand     = $_->strand;
+        my $type       = $_->location_type;
+        my $start      = $_->start;
         my $start_type = $_->can('start_pos_type') ? $_->start_pos_type : undef;
-        my $end = $_->end;
-        my $end_type = $_->can('end_pos_type') ? $_->end_pos_type : undef;
-        my @newcoords=();
-        if ($start <= $insert_pos && $end > $insert_pos){ # split the feature
+        my $end        = $_->end;
+        my $end_type   = $_->can('end_pos_type') ? $_->end_pos_type : undef;
+        my @newcoords  = ();
+        if ( $start <= $insert_pos && $end > $insert_pos ) { # split the feature
             @newcoords = (
                 [ $start, $insert_pos, $start_type, $end_type ],
-                [ ($insert_pos + 1 + $insert_len ), $end + $insert_len, $start_type, $end_type ]
+                [
+                    ( $insert_pos + 1 + $insert_len ), $end + $insert_len,
+                    $start_type,                       $end_type
+                ]
             );
-            $note = $insert_len . 'bp internal insertion between pos '
-                . $insert_pos . ' and ' . ( $insert_pos + $insert_len + 1);
-
-        } elsif ($start > $insert_pos){ # just shift entire location
-            @newcoords = ([$start + $insert_len, $end + $insert_len, $start_type, $end_type ]);
-        } else { # not affected
-            @newcoords = ( [$start, $end, $start_type, $end_type ]);
+            $note =
+                $insert_len
+              . 'bp internal insertion between pos '
+              . $insert_pos . ' and '
+              . ( $insert_pos + $insert_len + 1 );
+
+        }
+        elsif ( $start > $insert_pos ) {    # just shift entire location
+            @newcoords = (
+                [
+                    $start + $insert_len, $end + $insert_len,
+                    $start_type,          $end_type
+                ]
+            );
+        }
+        else {                              # not affected
+            @newcoords = ( [ $start, $end, $start_type, $end_type ] );
         }
 
         # if we have deleted all coordinates, return nothing
         # (possible if all locations are IN-BETWEEN)
         return unless @newcoords;
 
-        my @subloc = $self->_location_objects_from_coordinate_list(
-            \@newcoords,
-            $strand,
-            $type
-        );
+        my @subloc =
+          $self->_location_objects_from_coordinate_list( \@newcoords, $strand,
+            $type );
+
         # put together final location which could be a split now
-        push @loc, $self->_single_loc_object_from_collection( @subloc );
-    } # each location
+        push @loc, $self->_single_loc_object_from_collection(@subloc);
+    }    # each location
 
     # create new feature based on original one and move annotation across
-    my $newfeat=Bio::SeqFeature::Generic->new(-primary=>$feat->primary_tag);
+    my $newfeat =
+      Bio::SeqFeature::Generic->new( -primary => $feat->primary_tag );
     foreach my $key ( $feat->annotation->get_all_annotation_keys() ) {
         foreach my $value ( $feat->annotation->get_Annotations($key) ) {
-            $newfeat->annotation->add_Annotation($key, $value);
+            $newfeat->annotation->add_Annotation( $key, $value );
         }
     }
     foreach my $key ( $feat->get_all_tags() ) {
-        $newfeat->add_tag_value($key, $feat->get_tag_values($key));
+        $newfeat->add_tag_value( $key, $feat->get_tag_values($key) );
     }
 
     # If we have a note about the inserted bases, add it
-    if ($note){
-        $newfeat->add_tag_value('note',$note);
-    }
-
-    # set modified location(s) for the new feature and 
+    if ($note) {
+        $newfeat->add_tag_value( 'note', $note );
+    }
+
+    # set modified location(s) for the new feature and
     # add its subfeatures if any
-    my $loc = $self->_single_loc_object_from_collection( @loc );
-    $loc ? $newfeat->location( $loc ) : return ;
+    my $loc = $self->_single_loc_object_from_collection(@loc);
+    $loc ? $newfeat->location($loc) : return;
     $newfeat->add_SeqFeature($_) for @adjsubfeat;
 
     return $newfeat;
@@ -1155,16 +1232,17 @@
 =cut
 
 sub _single_loc_object_from_collection {
-    my ($self, @locs) = @_;
+    my ( $self, @locs ) = @_;
     my $loc;
-    if (@locs > 1){
+    if ( @locs > 1 ) {
         $loc = Bio::Location::Split->new;
-        $loc->add_sub_Location( @locs);
-    } elsif (@locs == 1) {
+        $loc->add_sub_Location(@locs);
+    }
+    elsif ( @locs == 1 ) {
         $loc = shift @locs;
     }
     return $loc;
-} # _single_loc_object_from_collection
+}    # _single_loc_object_from_collection
 
 =head2 _location_objects_from_coordinate_list
  
@@ -1192,14 +1270,15 @@
 
 sub _location_objects_from_coordinate_list {
     my $self = shift;
-    my ($coords_ref, $strand, $type) = @_;
-    $self->throw('expected 3 parameters but got '.@_) unless @_ == 3;
-    $self->throw('first argument must be an ARRAY reference#') 
-        unless ref($coords_ref) eq 'ARRAY';
+    my ( $coords_ref, $strand, $type ) = @_;
+    $self->throw( 'expected 3 parameters but got ' . @_ ) unless @_ == 3;
+    $self->throw('first argument must be an ARRAY reference#')
+      unless ref($coords_ref) eq 'ARRAY';
 
     my @loc;
-    foreach my $coords_set (@$coords_ref){
-        my ($start, $end, $start_type, $end_type ) = @$coords_set;
+    foreach my $coords_set (@$coords_ref) {
+        my ( $start, $end, $start_type, $end_type ) = @$coords_set;
+
         # taken from Bio::SeqUtils::_coord_adjust
         if ( $type ne 'IN-BETWEEN' ) {
             my $loc = Bio::Location::Fuzzy->new(
@@ -1208,20 +1287,22 @@
                 -strand        => $strand,
                 -location_type => $type
             );
-            $loc->start_pos_type( $start_type ) if $start_type;
-            $loc->end_pos_type( $end_type ) if $end_type;
+            $loc->start_pos_type($start_type) if $start_type;
+            $loc->end_pos_type($end_type)     if $end_type;
             push @loc, $loc;
-        } else {
-            push @loc, Bio::Location::Simple->new(
+        }
+        else {
+            push @loc,
+              Bio::Location::Simple->new(
                 -start         => $start,
                 -end           => $end,
                 -strand        => $strand,
                 -location_type => $type
-            );
-        }
-    } # each coords_set
+              );
+        }
+    }    # each coords_set
     return @loc;
-} # _location_objects_from_coordinate_list
+}    # _location_objects_from_coordinate_list
 
 =head2 _new_seq_via_clone
  
@@ -1235,17 +1316,20 @@
 =cut
 
 sub _new_seq_via_clone {
-    my ($self, $in_seq_obj, $seq_str) = @_;
+    my ( $self, $in_seq_obj, $seq_str ) = @_;
     my $out_seq_obj = $in_seq_obj->clone;
     $out_seq_obj->remove_SeqFeatures if $out_seq_obj->can('remove_SeqFeatures');
-    if ( blessed $out_seq_obj->seq && $out_seq_obj->seq->isa('Bio::PrimarySeq')){
-        $out_seq_obj->seq->seq( $seq_str );
-    } else {
-        $out_seq_obj->seq( $seq_str );
+    if ( blessed $out_seq_obj->seq
+        && $out_seq_obj->seq->isa('Bio::PrimarySeq') )
+    {
+        $out_seq_obj->seq->seq($seq_str);
+    }
+    else {
+        $out_seq_obj->seq($seq_str);
     }
     return $out_seq_obj;
 
-} # _new_seq_via_clone
+}    # _new_seq_via_clone
 
 =head2 _new_seq_from_old
  
@@ -1260,37 +1344,44 @@
 =cut
 
 sub _new_seq_from_old {
-    my ($self, $in_seq_obj, $attr) = @_ ;
-    $self->throw('attributes must be a hashref') if $attr && ref($attr) ne 'HASH';
+    my ( $self, $in_seq_obj, $attr ) = @_;
+    $self->throw('attributes must be a hashref')
+      if $attr && ref($attr) ne 'HASH';
 
     my $seqclass;
     if ( $in_seq_obj->can_call_new ) {
         $seqclass = ref($in_seq_obj);
-    } else {
+    }
+    else {
         $seqclass = 'Bio::Primaryseq';
         $self->_attempt_to_load_seq;
     }
 
     my $out_seq_obj = $seqclass->new(
-        -seq              => $attr->{seq} || $in_seq_obj->seq,
-        -display_id       => $attr->{display_id} || $in_seq_obj->display_id,
-        -accession_number => $attr->{accession_number} || $in_seq_obj->accession_number || '',
-        -alphabet         => $in_seq_obj->alphabet,
-        -desc             => $attr->{desc} || $in_seq_obj->desc, 
-        -verbose          => $attr->{verbose} || $in_seq_obj->verbose,
-        -is_circular      => $attr->{is_circular} || $in_seq_obj->is_circular || 0,
+        -seq        => $attr->{seq}        || $in_seq_obj->seq,
+        -display_id => $attr->{display_id} || $in_seq_obj->display_id,
+        -accession_number => $attr->{accession_number}
+          || $in_seq_obj->accession_number
+          || '',
+        -alphabet    => $in_seq_obj->alphabet,
+        -desc        => $attr->{desc} || $in_seq_obj->desc,
+        -verbose     => $attr->{verbose} || $in_seq_obj->verbose,
+        -is_circular => $attr->{is_circular} || $in_seq_obj->is_circular || 0,
     );
+
     # move the annotation across to the product
-    if ( $out_seq_obj->isa("Bio::AnnotatableI") && $in_seq_obj->isa("Bio::AnnotatableI") ) {
+    if (   $out_seq_obj->isa("Bio::AnnotatableI")
+        && $in_seq_obj->isa("Bio::AnnotatableI") )
+    {
         foreach my $key ( $in_seq_obj->annotation->get_all_annotation_keys ) {
-            foreach my $value ( $in_seq_obj->annotation->get_Annotations($key) ) {
+            foreach my $value ( $in_seq_obj->annotation->get_Annotations($key) )
+            {
                 $out_seq_obj->annotation->add_Annotation( $key, $value );
             }
         }
     }
     return $out_seq_obj;
-} # _new_seq_from_old
-
+}    # _new_seq_from_old
 
 =head2 _coord_adjust
 
@@ -1310,56 +1401,53 @@
 =cut
 
 sub _coord_adjust {
-    my ($self, $feat, $add, $length)=@_;
-    $self->throw('Object [$feat] '. 'of class ['. ref($feat).
-                 '] should be a Bio::SeqFeatureI ')
-        unless $feat->isa('Bio::SeqFeatureI');
+    my ( $self, $feat, $add, $length ) = @_;
+    $self->throw( 'Object [$feat] '
+          . 'of class ['
+          . ref($feat)
+          . '] should be a Bio::SeqFeatureI ' )
+      unless $feat->isa('Bio::SeqFeatureI');
     my @adjsubfeat;
-    for my $subfeat ($feat->get_SeqFeatures) {
-        push @adjsubfeat, $self->_coord_adjust($subfeat, $add, $length);
+    for my $subfeat ( $feat->get_SeqFeatures ) {
+        push @adjsubfeat, $self->_coord_adjust( $subfeat, $add, $length );
     }
     my @loc;
-    for ($feat->location->each_Location) {
-        my @coords=($_->start, $_->end);
-        my $strand=$_->strand;
-<<<<<<< HEAD
-        my $type=$_->location_type;
-        map s/[<>]?(-?\d+)/if ($add+$1<1) {'<1'} elsif (defined $length and $add+$1>$length) {">$length"} else {$add+$1}/ge, @coords;
-        push @coords, $_->start_pos_type, $_->end_pos_type;
-        $coords[2]='BEFORE' if substr($coords[0],0,1) eq '<';
-        $coords[3]='AFTER' if substr($coords[1],0,1) eq '>';
-=======
-	my $type=$_->location_type;
-        foreach (@coords){
-            $self->throw("can not handle negative feature positions (got: $_)") if $_<0;;
-            if ($add+$_<1) {
+    for ( $feat->location->each_Location ) {
+        my @coords = ( $_->start, $_->end );
+        my $strand = $_->strand;
+        my $type   = $_->location_type;
+        foreach (@coords) {
+            $self->throw("can not handle negative feature positions (got: $_)")
+              if $_ < 0;
+            if ( $add + $_ < 1 ) {
                 $_ = '<1';
-            } elsif (defined $length and $add+$_>$length) {
-                $_ = ">$length" ;
-            } else {
-                $_ = $add+$_ ;
             }
-        }
->>>>>>> f5ded591
-        push @loc, $self->_location_objects_from_coordinate_list(
-            [\@coords], $strand, $type
-        );
-    }
-    my $newfeat=Bio::SeqFeature::Generic->new(-primary=>$feat->primary_tag);
+            elsif ( defined $length and $add + $_ > $length ) {
+                $_ = ">$length";
+            }
+            else {
+                $_ = $add + $_;
+            }
+        }
+        push @loc,
+          $self->_location_objects_from_coordinate_list( [ \@coords ],
+            $strand, $type );
+    }
+    my $newfeat =
+      Bio::SeqFeature::Generic->new( -primary => $feat->primary_tag );
     foreach my $key ( $feat->annotation->get_all_annotation_keys() ) {
         foreach my $value ( $feat->annotation->get_Annotations($key) ) {
-            $newfeat->annotation->add_Annotation($key, $value);
+            $newfeat->annotation->add_Annotation( $key, $value );
         }
     }
     foreach my $key ( $feat->get_all_tags() ) {
-        $newfeat->add_tag_value($key, $feat->get_tag_values($key));
-    }
-    my $loc = $self->_single_loc_object_from_collection( @loc );
-    $loc ? $newfeat->location( $loc ) : return ;
+        $newfeat->add_tag_value( $key, $feat->get_tag_values($key) );
+    }
+    my $loc = $self->_single_loc_object_from_collection(@loc);
+    $loc ? $newfeat->location($loc) : return;
     $newfeat->add_SeqFeature($_) for @adjsubfeat;
     return $newfeat;
 }
-
 
 =head2 revcom_with_features
 
@@ -1373,22 +1461,26 @@
 
 =cut
 
-sub revcom_with_features{
-    my ($self,$seq) = @_;
-    $self->throw('Object [$seq] '. 'of class ['. ref($seq).
-                 '] should be a Bio::SeqI ')
-    unless $seq->isa('Bio::SeqI');
-    my $revcom=$seq->revcom;
+sub revcom_with_features {
+    my ( $self, $seq ) = @_;
+    $self->throw( 'Object [$seq] '
+          . 'of class ['
+          . ref($seq)
+          . '] should be a Bio::SeqI ' )
+      unless $seq->isa('Bio::SeqI');
+    my $revcom = $seq->revcom;
 
     #move annotations
     foreach my $key ( $seq->annotation->get_all_annotation_keys() ) {
         foreach my $value ( $seq->annotation->get_Annotations($key) ) {
-            $revcom->annotation->add_Annotation($key, $value);
+            $revcom->annotation->add_Annotation( $key, $value );
         }
     }
 
     #move features
-    for (map {$self->_feature_revcom($_, $seq->length)} reverse $seq->get_SeqFeatures) {
+    for ( map { $self->_feature_revcom( $_, $seq->length ) }
+        reverse $seq->get_SeqFeatures )
+    {
         $revcom->add_SeqFeature($_);
     }
     return $revcom;
@@ -1410,63 +1502,68 @@
 =cut
 
 sub _feature_revcom {
-    my ($self, $feat, $length)=@_;
-    $self->throw('Object [$feat] '. 'of class ['. ref($feat).
-                 '] should be a Bio::SeqFeatureI ')
-        unless $feat->isa('Bio::SeqFeatureI');
+    my ( $self, $feat, $length ) = @_;
+    $self->throw( 'Object [$feat] '
+          . 'of class ['
+          . ref($feat)
+          . '] should be a Bio::SeqFeatureI ' )
+      unless $feat->isa('Bio::SeqFeatureI');
     my @adjsubfeat;
-    for my $subfeat ($feat->get_SeqFeatures) {
-        push @adjsubfeat, $self->_feature_revcom($subfeat, $length);
+    for my $subfeat ( $feat->get_SeqFeatures ) {
+        push @adjsubfeat, $self->_feature_revcom( $subfeat, $length );
     }
     my @loc;
-    for ($feat->location->each_Location) {
-        my $type=$_->location_type;
+    for ( $feat->location->each_Location ) {
+        my $type = $_->location_type;
         my $strand;
-        if ($_->strand==-1) {$strand=1}
-        elsif ($_->strand==1) {$strand=-1}
-        else {$strand=$_->strand}
-        my $newend=$self->_coord_revcom($_->start,
-                                        $_->start_pos_type,
-                                        $length);
-        my $newstart=$self->_coord_revcom($_->end,
-                                          $_->end_pos_type,
-                                          $length);
-        my $newstart_type=$_->end_pos_type;
-        $newstart_type='BEFORE' if $_->end_pos_type eq 'AFTER';
-        $newstart_type='AFTER' if $_->end_pos_type eq 'BEFORE';
-        my $newend_type=$_->start_pos_type;
-        $newend_type='BEFORE' if $_->start_pos_type eq 'AFTER';
-        $newend_type='AFTER' if $_->start_pos_type eq 'BEFORE';
-        push @loc, $self->_location_objects_from_coordinate_list(
-            [[$newstart, $newend, $newstart_type, $newend_type]], $strand, $type
-        );
-    }
-    my $newfeat=Bio::SeqFeature::Generic->new(-primary=>$feat->primary_tag);
+        if    ( $_->strand == -1 ) { $strand = 1 }
+        elsif ( $_->strand == 1 )  { $strand = -1 }
+        else                       { $strand = $_->strand }
+        my $newend =
+          $self->_coord_revcom( $_->start, $_->start_pos_type, $length );
+        my $newstart =
+          $self->_coord_revcom( $_->end, $_->end_pos_type, $length );
+        my $newstart_type = $_->end_pos_type;
+        $newstart_type = 'BEFORE' if $_->end_pos_type eq 'AFTER';
+        $newstart_type = 'AFTER'  if $_->end_pos_type eq 'BEFORE';
+        my $newend_type = $_->start_pos_type;
+        $newend_type = 'BEFORE' if $_->start_pos_type eq 'AFTER';
+        $newend_type = 'AFTER'  if $_->start_pos_type eq 'BEFORE';
+        push @loc,
+          $self->_location_objects_from_coordinate_list(
+            [ [ $newstart, $newend, $newstart_type, $newend_type ] ],
+            $strand, $type );
+    }
+    my $newfeat =
+      Bio::SeqFeature::Generic->new( -primary => $feat->primary_tag );
     foreach my $key ( $feat->annotation->get_all_annotation_keys() ) {
         foreach my $value ( $feat->annotation->get_Annotations($key) ) {
-            $newfeat->annotation->add_Annotation($key, $value);
+            $newfeat->annotation->add_Annotation( $key, $value );
         }
     }
     foreach my $key ( $feat->get_all_tags() ) {
-        $newfeat->add_tag_value($key, $feat->get_tag_values($key));
-    }
-
-    my $loc = $self->_single_loc_object_from_collection( @loc );
-    $loc ? $newfeat->location( $loc ) : return ;
+        $newfeat->add_tag_value( $key, $feat->get_tag_values($key) );
+    }
+
+    my $loc = $self->_single_loc_object_from_collection(@loc);
+    $loc ? $newfeat->location($loc) : return;
 
     $newfeat->add_SeqFeature($_) for @adjsubfeat;
     return $newfeat;
 }
 
 sub _coord_revcom {
-    my ($self, $coord, $type, $length)=@_;
-    if ($type eq 'BETWEEN' or $type eq 'WITHIN') {
-        $coord=~s/(\d+)(\D*)(\d+)/$length+1-$3.$2.$length+1-$1/ge;
-    } else {
-        $coord=~s/(\d+)/$length+1-$1/ge;
-        $coord=~tr/<>/></;
-        $coord='>'.$coord if $type eq 'BEFORE' and substr($coord,0,1) ne '>';
-        $coord='<'.$coord if $type eq 'AFTER' and substr($coord,0,1) ne '<';
+    my ( $self, $coord, $type, $length ) = @_;
+    if ( $type eq 'BETWEEN' or $type eq 'WITHIN' ) {
+        $coord =~ s/(\d+)(\D*)(\d+)/$length+1-$3.$2.$length+1-$1/ge;
+    }
+    else {
+        $coord =~ s/(\d+)/$length+1-$1/ge;
+        $coord =~ tr/<>/></;
+        $coord = '>' . $coord
+          if $type eq 'BEFORE' and substr( $coord, 0, 1 ) ne '>';
+        $coord = '<' . $coord
+          if $type eq 'AFTER' and substr( $coord, 0, 1 ) ne '<';
     }
     return $coord;
 }
@@ -1497,89 +1594,94 @@
 =cut
 
 sub evolve {
-    my ($self, $seq, $sim, $rate) = @_;
+    my ( $self, $seq, $sim, $rate ) = @_;
     $rate ||= 1;
 
-    $self->throw('Object [$seq] '. 'of class ['. ref($seq).
-                     '] should be a Bio::PrimarySeqI ')
-            unless $seq->isa('Bio::PrimarySeqI');
-
-    $self->throw("[$sim] ". ' should be a positive integer or float under 100')
-            unless $sim =~ /^[+\d.]+$/ and $sim <= 100;
-
-    $self->warn("Nucleotide sequences are 25% similar by chance.
-        Do you really want to set similarity to [$sim]%?\n")
-            unless $sim >25 ;
+    $self->throw( 'Object [$seq] '
+          . 'of class ['
+          . ref($seq)
+          . '] should be a Bio::PrimarySeqI ' )
+      unless $seq->isa('Bio::PrimarySeqI');
+
+    $self->throw(
+        "[$sim] " . ' should be a positive integer or float under 100' )
+      unless $sim =~ /^[+\d.]+$/ and $sim <= 100;
+
+    $self->warn(
+        "Nucleotide sequences are 25% similar by chance.
+        Do you really want to set similarity to [$sim]%?\n"
+    ) unless $sim > 25;
 
     $self->throw('Only nucleotide sequences are supported')
-            if $seq->alphabet eq 'protein';
-
+      if $seq->alphabet eq 'protein';
 
     # arrays of possible changes have transitions as first items
     my %changes;
-    $changes{'a'} = ['t', 'c', 'g'];
-    $changes{'t'} = ['a', 'c', 'g'];
-    $changes{'c'} = ['g', 'a', 't'];
-    $changes{'g'} = ['c', 'a', 't'];
-
+    $changes{'a'} = [ 't', 'c', 'g' ];
+    $changes{'t'} = [ 'a', 'c', 'g' ];
+    $changes{'c'} = [ 'g', 'a', 't' ];
+    $changes{'g'} = [ 'c', 'a', 't' ];
 
     # given the desired rate, find out where cut off points need to be
     # when random numbers are generated from 0 to 100
     # we are ignoring identical mutations (e.g. A->A) to speed things up
-    my $bin_size = 100/($rate + 2);
-    my $transition = 100 - (2*$bin_size);
+    my $bin_size   = 100 / ( $rate + 2 );
+    my $transition = 100 - ( 2 * $bin_size );
     my $first_transversion = $transition + $bin_size;
 
     # unify the look of sequence strings
-    my $string = lc $seq->seq; # lower case
-    $string =~ s/u/t/; # simplyfy our life; modules should deal with the change anyway
-    # store the original sequence string
+    my $string = lc $seq->seq;    # lower case
+    $string =~
+      s/u/t/;    # simplyfy our life; modules should deal with the change anyway
+                 # store the original sequence string
     my $oristring = $string;
-    my $length = $seq->length;
+    my $length    = $seq->length;
 
     # stop evolving if the limit has been reached
-    until ($self->_get_similarity($oristring, $string) <= $sim) {
+    until ( $self->_get_similarity( $oristring, $string ) <= $sim ) {
+
         # find the location in the string to change
-        my $loc = int (rand $length) + 1;
+        my $loc = int( rand $length ) + 1;
 
         # nucleotide to change
-        my $oldnuc = substr $string, $loc-1, 1;
+        my $oldnuc = substr $string, $loc - 1, 1;
         my $newnuc;
 
         # nucleotide it is changed to
         my $choose = rand(100);
-        if ($choose < $transition ) {
-            $newnuc =  $changes{$oldnuc}[0];
-        }
-        elsif ($choose < $first_transversion ) {
-            $newnuc =  $changes{$oldnuc}[1];
-        } else {
-            $newnuc =  $changes{$oldnuc}[2];
+        if ( $choose < $transition ) {
+            $newnuc = $changes{$oldnuc}[0];
+        }
+        elsif ( $choose < $first_transversion ) {
+            $newnuc = $changes{$oldnuc}[1];
+        }
+        else {
+            $newnuc = $changes{$oldnuc}[2];
         }
 
         # do the change
-        substr $string, $loc-1, 1 , $newnuc;
+        substr $string, $loc - 1, 1, $newnuc;
 
         $self->debug("$loc$oldnuc>$newnuc\n");
     }
 
-    return new Bio::PrimarySeq(-id => $seq->id. "-$sim",
-                               -description => $seq->description,
-                               -seq => $string
-                              )
-}
-
-
-sub _get_similarity  {
-    my ($self, $oriseq, $seq) = @_;
+    return new Bio::PrimarySeq(
+        -id          => $seq->id . "-$sim",
+        -description => $seq->description,
+        -seq         => $string
+    );
+}
+
+sub _get_similarity {
+    my ( $self, $oriseq, $seq ) = @_;
 
     my $len = length($oriseq);
     my $c;
 
-    for (my $i = 0; $i< $len; $i++ ) {
-        $c++ if substr($oriseq, $i, 1) eq substr($seq, $i, 1);
-    }
-    return 100 * $c/$len;
+    for ( my $i = 0 ; $i < $len ; $i++ ) {
+        $c++ if substr( $oriseq, $i, 1 ) eq substr( $seq, $i, 1 );
+    }
+    return 100 * $c / $len;
 }
 
 1;