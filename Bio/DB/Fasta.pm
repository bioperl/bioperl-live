--- conflicted
+++ resolved
@@ -75,13 +75,7 @@
 
 =head1 SEE ALSO
 
-<<<<<<< HEAD
-Currently, the only way to accommodate deletions is to rebuild the
-entire index, either by deleting it manually, or by passing
--reindex=E<gt>1 to new() when initializing the module.
-=======
 L<Bio::DB::IndexedBase>
->>>>>>> ee8b48d5
 
 L<Bio::DB::Qual>
 
