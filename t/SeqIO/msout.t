--- conflicted
+++ resolved
@@ -88,12 +88,8 @@
     my $n_sites = shift;
     $infile = Bio::Root::Test::test_input_file($infile);
 
-<<<<<<< HEAD
-    #print_file1( $infile, $gzip );
-=======
     # the files are now part of the git repo and don't have to be printed
     #    print_file1( $infile, $gzip );
->>>>>>> a1f7ce22
 
     my $file_sequence = $infile;
     if ($gzip) {
@@ -275,12 +271,8 @@
     my $n_sites = shift;
     $infile = Bio::Root::Test::test_input_file($infile);
 
-<<<<<<< HEAD
-    #print_file2( $infile, $gzip );
-=======
     # the files are now part of the git repo and don't have to be printed
     #    print_file2( $infile, $gzip );
->>>>>>> a1f7ce22
 
     my $file_sequence = $infile;
     if ($gzip) {
@@ -440,12 +432,8 @@
     my $infile  = shift;
     $infile = Bio::Root::Test::test_input_file($infile);
 
-<<<<<<< HEAD
-    #print_file3( $infile, $gzip );
-=======
     # the files are now part of the git repo and don't have to be printed
     #    print_file3( $infile, $gzip );
->>>>>>> a1f7ce22
 
     my $file_sequence = $infile;
     if ($gzip) {
@@ -529,369 +517,6 @@
 
 }
 
-<<<<<<< HEAD
-sub test_file_4 {
-##############################################################################
-## Test file 4
-##############################################################################
-
-  # All this does is test to see if Bio::SeqIO::msout can handle ms output files
-  # with multiple newline characters randomly interspersed in the file.
-
-    my $gzip   = shift;
-    my $infile = shift;
-    $infile = test_input_file($infile);
-
-    #print_file4( $infile, $gzip );
-
-    my $file_sequence = $infile;
-    if ($gzip) {
-        $file_sequence = "gunzip -c <$file_sequence |";
-    }
-    my $msout = Bio::SeqIO->new(
-        -file   => "$file_sequence",
-        -format => 'msout',
-    );
-
-    isa_ok( $msout, 'Bio::SeqIO::msout' );
-
-    my $rh_base_conversion_table = $msout->get_base_conversion_table;
-
-    my %attributes = (
-        RUNS              => 3,
-        SEGSITES          => 7,
-        SEEDS             => [qw(1 1 1)],
-        MS_INFO_LINE      => 'ms 6 3 -s 7 -I 3 3 2 1',
-        TOT_RUN_HAPS      => 6,
-        POPS              => [qw(3 2 1)],
-        NEXT_RUN_NUM      => 1,
-        LAST_READ_HAP_NUM => 0,
-        POSITIONS => [qw(79.1001 80.1001 81.101 82.101 83.10001 84.801 85)],
-        CURRENT_RUN_SEGSITES => 7
-    );
-
-    foreach my $attribute ( keys %attributes ) {
-        my $func = lc($attribute);
-
-        if ( $attribute =~ m/POPS|SEEDS|POSITIONS/ ) {
-            $func = ucfirst($func);
-        }
-
-        $func = 'get_' . $func;
-        my @returns = $msout->$func();
-        my ( $return, $got );
-
-        # If there were more than one return value, then compare references to
-        # arrays instead of scalars
-        unless ( @returns > 1 ) {
-            $got = shift @returns;
-        }
-        else { $got = \@returns }
-
-        my $expected = $attributes{$attribute};
-
-        if ( defined $got && defined $expected ) {
-            is_deeply( $got, $expected, "Get $attribute" );
-        }
-        else { is_deeply( $got, $expected, "Get $attribute" ) }
-    }
-
-    # Testing next_hap at beginning of run
-    my @data_got =
-      convert_bases_to_nums( $rh_base_conversion_table, $msout->get_next_seq );
-    my @data_expected = qw(1111111);
-    is_deeply( \@data_got, \@data_expected,
-        "Get next_hap at beginning of run" );
-
-    # Testing next_hap after beginning of run
-    @data_got =
-      convert_bases_to_nums( $rh_base_conversion_table, $msout->get_next_seq );
-    @data_expected = qw(5555555);
-    is_deeply( \@data_got, \@data_expected,
-        "Get next_hap after beginning of run" );
-
-    # Surprise test! testing msout::outgroup
-    my $outgroup = $msout->outgroup;
-    is( $outgroup, 1, "Testing msout::outgroup" );
-
-    # Testing next_pop after beginning of pop
-    @data_got =
-      convert_bases_to_nums( $rh_base_conversion_table, $msout->get_next_pop );
-    @data_expected = qw(4444444);
-    is_deeply( \@data_got, \@data_expected,
-        "Get next_pop after beginning of pop" );
-
-    # Testing next_pop at beginning of pop
-    @data_got =
-      convert_bases_to_nums( $rh_base_conversion_table, $msout->get_next_pop );
-    @data_expected = qw(4444444 5555555);
-    is_deeply( \@data_got, \@data_expected,
-        "Get next_pop at beginning of pop" );
-
-    # Testing next_run after beginning of run
-    @data_got =
-      convert_bases_to_nums( $rh_base_conversion_table, $msout->get_next_run );
-    @data_expected = qw(4444444);
-    is_deeply( \@data_got, \@data_expected,
-        "Get next_run after beginning of run" );
-
-    # Testing next_pop at beginning of run
-    @data_got =
-      convert_bases_to_nums( $rh_base_conversion_table, $msout->get_next_pop );
-    @data_expected = qw(5555555 5555555 5555555);
-    is_deeply( \@data_got, \@data_expected,
-        "Get next_pop at beginning of run" );
-
-    # Testing next_hap after pop
-    @data_got      = $msout->get_next_hap;
-    @data_expected = qw(1010101);
-    is_deeply( \@data_got, \@data_expected, "Get next_hap after pop" );
-
-    # Testing next_run after pop and hap
-    @data_got =
-      convert_bases_to_nums( $rh_base_conversion_table, $msout->get_next_run );
-    @data_expected = qw(1111111 1515151);
-    is_deeply( \@data_got, \@data_expected, "Get next_run after pop and hap" );
-
-    # Testing next_run at beginning of run
-    @data_got =
-      convert_bases_to_nums( $rh_base_conversion_table, $msout->get_next_run );
-    @data_expected = qw(
-      1414141
-      1414141
-      1515151
-      1414141
-      1515151
-      1515151);
-    is_deeply( \@data_got, \@data_expected,
-        "Get next_run at beginning of run" );
-
-    is( $msout->get_next_run_num, undef, 'have all lines been read?' );
-}
-
-sub print_file1 {
-
-    my $destination = shift;
-    my $gzip        = shift;
-
-    my $out = <<END
-ms 6 3 -s 7 -I 3 3 2 1
-1 1 1
-
-//
-segsites: 7
-positions: 79.1001 80.1001 81.101 82.101 83.10001 84.801 85
-1111111
-5555555
-4444444
-4444444
-5555555
-4444444
-//
-segsites: 7
-positions: 79.1001 80.1001 81.101 82.101 83.10001 84.801 85
-5555555
-5555555
-5555555
-1010101
-1111111
-1515151
-//
-segsites: 7
-positions: 79.1001 80.1001 81.101 82.101 83.10001 84.801 85
-1414141
-1414141
-1515151
-1414141
-1515151
-1515151
-END
-      ;
-
-    if ($gzip) {
-        $gzip = "| gzip";
-    }
-    else { $gzip = ' '; }
-    open OUT, "$gzip >$destination" or die "Unable to open $destination\n";
-
-    print OUT $out;
-    close OUT;
-}
-
-sub print_file2 {
-
-    my $destination = shift;
-    my $gzip        = shift;
-
-    my $out = <<END
-ms 6 3
-1 1 1
-
-//
-segsites: 7
-positions: 79.1001 80.1001 81.101 82.101 83.10001 84.801 85
-1111111
-5555555
-4444444
-4444444
-5555555
-4444444
-//
-segsites: 7
-positions: 79.1001 80.1001 81.101 82.101 83.10001 84.801 85
-5555555
-5555555
-5555555
-1010101
-1111111
-1515151
-//
-segsites: 7
-positions: 79.1001 80.1001 81.101 82.101 83.10001 84.801 85
-1414141
-1414141
-1515151
-1414141
-1515151
-1515151
-//
-segsites: 7
-positions: 79.1001 80.1001 81.101 82.101 83.10001 84.801 85
-1515151
-5050505
-5151515
-5555555
-5454545
-5454545
-//
-segsites: 7
-positions: 79.1001 80.1001 81.101 82.101 83.10001 84.801 85
-5555555
-END
-      ;
-
-    if ($gzip) {
-        $gzip = "| gzip";
-    }
-    else { $gzip = ' '; }
-
-    open OUT, "$gzip >$destination" or die "Unable to open $destination\n";
-
-    print OUT $out;
-    close OUT;
-}
-
-sub print_file3 {
-
-    my $destination = shift;
-    my $gzip        = shift;
-
-    my $out = <<END ;
-ms 3 1
-1 1 1
-
-//
-segsites: 7
-positions: 79.1001 80.1001 81.101 82.101 83.10001 84.801 85
-1111111
-5555555
-4444444
-END
-
-    if ($gzip) {
-        $gzip = "| gzip";
-    }
-    else { $gzip = ' '; }
-
-    open OUT, "$gzip >$destination" or die "Unable to open $destination\n";
-
-    print OUT $out;
-    close OUT;
-}
-
-sub print_file4 {
-
-    my $destination = shift;
-    my $gzip        = shift;
-
-    my $out = <<END
-
-
-
-
-ms 6 3 -s 7 -I 3 3 2 1
-
-
-
-1 1 1
-
-//
-
-segsites: 7
-
-
-positions: 79.1001 80.1001 81.101 82.101 83.10001 84.801 85
-
-
-1111111
-5555555
-
-
-4444444
-
-4444444
-5555555
-
-4444444
-
-
-//
-
-segsites: 7
-positions: 79.1001 80.1001 81.101 82.101 83.10001 84.801 85
-5555555
-5555555
-
-
-
-5555555
-1010101
-1111111
-1515151
-
-//
-segsites: 7
-
-
-
-positions: 79.1001 80.1001 81.101 82.101 83.10001 84.801 85
-
-1414141
-1414141
-1515151
-1414141
-1515151
-1515151
-
-
-
-
-
-END
-      ;
-
-    if ($gzip) {
-        $gzip = "| gzip";
-    }
-    else { $gzip = ' '; }
-    open OUT, "$gzip >$destination" or die "Unable to open $destination\n";
-
-    print OUT $out;
-    close OUT;
-}
-
-=======
->>>>>>> a1f7ce22
 sub print_to_file {
     my ( $ra_in, $out ) = @_;
     unless ( open OUT, ">$out" ) {
