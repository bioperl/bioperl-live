--- conflicted
+++ resolved
@@ -7,11 +7,7 @@
     use lib '.';
     use Bio::Root::Test;
 
-<<<<<<< HEAD
-    test_begin( -tests => 139 );
-=======
     test_begin( -tests => 140 );
->>>>>>> ee8b48d5
 
     use_ok('Bio::SeqIO::fastq');
     use_ok('Bio::Seq::Quality');
